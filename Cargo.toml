[package]
name = "acme-dns-rust"
version = "0.1.0"
authors = ["conblem <ramonwehrli@gmail.com>"]
edition = "2018"
license-file = "LICENSE"
keywords = ["acme-dns", "acme", "lets-encrypt", "dns", "async"]
categories = ["command-line-utilities"]
repository = "https://github.com/conblem/acme-dns-rust/"
description = "Acme DNS implementation written in Rust"

[[bin]]
name = "acme-dns-rust"
path = "src/main.rs"

[dependencies]
hyper = { version = "0.14", features = ["stream", "http1", "http2", "server", "runtime"] }
lazy_static = "1.4"
prometheus = "0.13"
tracing = "0.1"
tracing-subscriber = { version = "0.3", features = ["parking_lot"] }
tracing-futures = { version = "0.2", features = ["futures-03"] }
sqlx = { version = "0.5", default-features = false, features = ["runtime-tokio-rustls", "macros", "migrate"] }
<<<<<<< HEAD
tokio = { version = "1.15", features = ["rt-multi-thread", "net", "signal", "macros", "time"] }
=======
tokio = { version = "1.18", features = ["rt-multi-thread", "net", "signal", "macros", "time"] }
>>>>>>> 66f66687
tokio-stream = { version = "0.1", features = ["net"] }
tokio-util = { version = "0.7", features = ["io"]}
tokio-rustls = "0.23"
uuid = { version = "0.8", features = ["v4"] }
bcrypt = "0.13"
warp = { version = "0.3", default-features = false }
serde = { version = "1.0", features = ["derive"] }
acme-lib = "0.8"
trust-dns-server = { version = "0.21", features = ["resolver", "dns-over-rustls", "dns-over-https-rustls"] }
parking_lot = "0.12"
futures-util = "0.3"
rustls = "0.20"
# update in the future 1.0 is already released
rustls-pemfile = "0.3.0"
toml = "0.5"
anyhow = "1.0"
ppp = "1"
async-trait = "0.1"
pin-project-lite = "0.2.7"

[dev-dependencies]
serde_test = "1.0"
tracing-test = "0.2"
tokio-test = "0.4"
testcontainers = "0.13"

[features]
default = ["postgres"]
disable-docker = []

postgres = ["sqlx/postgres"]
mysql = ["sqlx/mysql"]<|MERGE_RESOLUTION|>--- conflicted
+++ resolved
@@ -21,11 +21,7 @@
 tracing-subscriber = { version = "0.3", features = ["parking_lot"] }
 tracing-futures = { version = "0.2", features = ["futures-03"] }
 sqlx = { version = "0.5", default-features = false, features = ["runtime-tokio-rustls", "macros", "migrate"] }
-<<<<<<< HEAD
-tokio = { version = "1.15", features = ["rt-multi-thread", "net", "signal", "macros", "time"] }
-=======
 tokio = { version = "1.18", features = ["rt-multi-thread", "net", "signal", "macros", "time"] }
->>>>>>> 66f66687
 tokio-stream = { version = "0.1", features = ["net"] }
 tokio-util = { version = "0.7", features = ["io"]}
 tokio-rustls = "0.23"

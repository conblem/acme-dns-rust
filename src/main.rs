use anyhow::Result;
use futures_util::TryFutureExt;
use sqlx::migrate::Migrator;
use sqlx::postgres::{PgConnectOptions, PgPoolOptions};
use sqlx::PgPool;
use std::env;
use std::str::FromStr;
use std::sync::Arc;
use tokio::runtime::Runtime;
use tokio::signal::ctrl_c;
use tracing::{debug, error, info, Instrument};

use acme::DatabasePersist;
<<<<<<< HEAD
use api::Api;
=======
>>>>>>> 3824719a
use cert::CertManager;
use dns::{DatabaseAuthority, DNS};

mod acme;
mod api;
mod cert;
mod config;
mod dns;
mod domain;
mod util;

static MIGRATOR: Migrator = sqlx::migrate!("migrations/postgres");

fn main() {
    tracing_subscriber::fmt::init();

    if let Err(e) = run() {
        error!("{}", e);
        std::process::exit(1);
    }
}

#[tracing::instrument(err)]
fn run() -> Result<()> {
    let config_path = env::args().nth(1);
    let config = config::load_config(config_path)?;

    let runtime = Arc::new(Runtime::new()?);
    debug!("Created runtime");

    // Async closure cannot be move, if runtime gets moved into it
    // it gets dropped inside an async call
    let fut = async {
        debug!("Running in runtime");

        let pool = setup_database(&config.general.db).await?;
        let authority = DatabaseAuthority::new(pool.clone(), &config.general.name, config.records);
        let dns = DNS::new(&config.general.dns, authority);

        let api = &config.api;
        let api = api::new(
            api.http.clone(),
            api.https.clone(),
            api.prom.clone(),
            pool.clone(),
        );

        let persist = DatabasePersist::new(pool.clone(), &runtime);
        let cert_manager = CertManager::new(pool, persist, config.general.acme, &runtime)
            .and_then(CertManager::spawn);

        info!("Starting API Cert Manager and DNS");
        tokio::select! {
            res = api => res,
            res = cert_manager => res,
            res = dns.spawn() => res,
            res = ctrl_c() => {
                res?;
                info!("Ctrl C pressed");
                Ok(())
            }
        }
    };

    runtime.block_on(fut.in_current_span())
}

#[tracing::instrument(skip(db))]
async fn setup_database(db: &str) -> Result<PgPool, sqlx::Error> {
    debug!("Starting DB Setup");
    let options = PgConnectOptions::from_str(db)?;
    let pool = PgPoolOptions::new()
        .max_connections(5)
        .connect_with(options)
        .await?;
    debug!(?pool, "Created DB pool");

    MIGRATOR.run(&pool).await?;
    info!("Ran migration");
    Ok(pool)
}<|MERGE_RESOLUTION|>--- conflicted
+++ resolved
@@ -11,10 +11,6 @@
 use tracing::{debug, error, info, Instrument};
 
 use acme::DatabasePersist;
-<<<<<<< HEAD
-use api::Api;
-=======
->>>>>>> 3824719a
 use cert::CertManager;
 use dns::{DatabaseAuthority, DNS};
 

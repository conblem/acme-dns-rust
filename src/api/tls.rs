use anyhow::{anyhow, Error, Result};
use futures_util::stream::{repeat, ErrInto, Stream, Zip};
use futures_util::{StreamExt, TryStreamExt, FutureExt};
use parking_lot::RwLock;
use rustls::internal::pemfile::{certs, pkcs8_private_keys};
use rustls::{NoClientAuth, ServerConfig};
use sqlx::PgPool;
use std::sync::Arc;
<<<<<<< HEAD
use tokio::io::{AsyncRead, AsyncWrite, Error as IoError};
use tokio_rustls::{TlsAcceptor, Accept};
use tracing::{error, info};

use super::proxy::ProxyListener;
=======
use tokio::io::{AsyncRead, AsyncWrite, Result as IoResult};
use tokio_rustls::TlsAcceptor;
use tracing::{error, info};

use super::proxy::ProxyStream;
>>>>>>> 1c537931
use crate::cert::{Cert, CertFacade};
use crate::util::to_u64;
use futures_util::stream::Repeat;
use std::future::Future;

pub(super) fn wrap(
    listener: impl Stream<Item = IoResult<ProxyStream>> + Send,
    pool: PgPool,
) -> impl Stream<Item = Result<impl AsyncRead + AsyncWrite + Send + Unpin + 'static, Error>> + Send
{
    let acceptor = Acceptor::new(pool);

    listener
        .err_into()
        .zip(repeat(acceptor))
        .map(|(conn, acceptor)| conn.map(|c| (c, acceptor)))
        .map_ok(|(conn, acceptor)| async move {
            let tls = acceptor.load_cert().await?;
            Ok(tls.accept(conn).await?)
        })
        .try_buffer_unordered(100)
        .inspect_err(|err| error!("Stream error: {:?}", err))
        .filter(|stream| futures_util::future::ready(stream.is_ok()))
        .into_stream()
}

struct Acceptor {
    pool: PgPool,
    config: RwLock<(Option<Cert>, Arc<ServerConfig>)>,
}

impl Acceptor {
    fn new(pool: PgPool) -> Arc<Self> {
        let server_config = ServerConfig::new(NoClientAuth::new());

        Arc::new(Acceptor {
            pool,
            config: RwLock::new((None, Arc::new(server_config))),
        })
    }

    fn create_server_config(db_cert: &Cert) -> Result<Arc<ServerConfig>> {
        let (private, cert) = match (&db_cert.private, &db_cert.cert) {
            (Some(ref private), Some(ref cert)) => (private, cert),
            _ => return Err(anyhow!("Cert has no Cert or Private")),
        };

        let mut privates = pkcs8_private_keys(&mut private.as_bytes())
            .map_err(|_| anyhow!("Private is invalid {:?}", private))?;
        let private = privates
            .pop()
            .ok_or_else(|| anyhow!("Private Vec is empty {:?}", privates))?;

        let cert =
            certs(&mut cert.as_bytes()).map_err(|_| anyhow!("Cert is invalid {:?}", cert))?;

        let mut config = ServerConfig::new(NoClientAuth::new());
        config.set_single_cert(cert, private)?;
        config.set_protocols(&["h2".into(), "http/1.1".into()]);

        Ok(Arc::new(config))
    }

    async fn load_cert(&self) -> Result<TlsAcceptor> {
        let new_cert = CertFacade::first_cert(&self.pool).await;

        let db_cert = match (new_cert, &*self.config.read()) {
            (Ok(Some(new_cert)), (cert, _)) if Some(&new_cert) != cert.as_ref() => new_cert,
            (_, (_, server_config)) => {
                info!("Using existing TLS Config");
                return Ok(TlsAcceptor::from(Arc::clone(server_config)));
            }
        };
        info!(timestamp = to_u64(&db_cert.update), "Found new cert");

        let server_config = match Acceptor::create_server_config(&db_cert) {
            Ok(server_config) => server_config,
            Err(e) => {
                error!("{:?}", e);
                let (_, server_config) = &*self.config.read();
                return Ok(TlsAcceptor::from(Arc::clone(server_config)));
            }
        };

        *self.config.write() = (Some(db_cert), Arc::clone(&server_config));
        info!("Created new TLS config");
        Ok(TlsAcceptor::from(server_config))
    }
<<<<<<< HEAD
}

trait Tuple {
    type A;
    type B;
}

impl<A, B> Tuple for (A, B) {
    type A = A;
    type B = B;
}

trait ResultInherit {
    type Ok;
    type Error;
}

impl<T, E> ResultInherit for Result<T, E> {
    type Ok = T;
    type Error = E;
}

trait ToTlsListener {
    fn tls(self, pool: PgPool) -> ProxyListener<IoError>;
}

type TlsListenerBeforeMap = Zip<ErrInto<ProxyListener<IoError>, Error>, Repeat<Arc<Acceptor>>>;

type MapResultOutput = Result<
    (
        <<<TlsListenerBeforeMap as Stream>::Item as Tuple>::A as ResultInherit>::Ok,
        Arc<Acceptor>,
    ),
    <<<TlsListenerBeforeMap as Stream>::Item as Tuple>::A as ResultInherit>::Error,
>;

type MapResult = fn(<TlsListenerBeforeMap as Stream>::Item) -> MapResultOutput;

fn map_result((listener, acceptor): <TlsListenerBeforeMap as Stream>::Item) -> MapResultOutput {
    listener.map(|listener| (listener, acceptor))
}

pub(super) fn stream(
    listener: ProxyListener<IoError>,
    pool: PgPool,
) -> impl Stream<Item = Result<impl AsyncRead + AsyncWrite + Send + Unpin + 'static, Error>> + Send
{
    let acceptor = Acceptor::new(pool);

    listener
        .err_into()
        .zip(repeat(acceptor))
        .map(|(conn, acceptor)| conn.map(|c| (c, acceptor)))
        .map_ok(|(conn, acceptor)| async move {
            let tls = acceptor.load_cert().await?;
            Ok(tls.accept(conn).await?)
        })
        .try_buffer_unordered(100)
        .inspect_err(|err| error!("Stream error: {:?}", err))
        .filter(|stream| futures_util::future::ready(stream.is_ok()))
        .into_stream()
}

enum PrepareTlsFuture {
    Start(ProxyListener<IoError>, Arc<Acceptor>),
    LoadingCert()

}
struct PrepareTlsFuture {
    listener: Option<ProxyListener<IoError>>,
    accept: Option<Accept<ProxyListener<IoError>>>
    acceptor: Arc<Acceptor>
}

impl Future for PrepareTlsFuture {
    type Output = Result<Accept<ProxyListener<IoError>>>;

    fn poll(self: Pin<&mut Self>, cx: &mut Context<'_>) -> Poll<Self::Output> {
        let this = self.get_mut();
        let tls = match this.acceptor.load_cert().poll_unpin(cx)? {
            Err(e) => return Poll::Ready(Err(e)),
            Ok(tls) => tls,
        };

        let stream = match this.listener.take() {
            Some(stream) => stream,
            None => unreachable!("Future cannot be polled anymore"),
        };

        match tls.accept(stream)
    }
=======
>>>>>>> 1c537931
}<|MERGE_RESOLUTION|>--- conflicted
+++ resolved
@@ -1,28 +1,18 @@
 use anyhow::{anyhow, Error, Result};
-use futures_util::stream::{repeat, ErrInto, Stream, Zip};
-use futures_util::{StreamExt, TryStreamExt, FutureExt};
+use futures_util::stream::{repeat, Stream};
+use futures_util::{StreamExt, TryStreamExt};
 use parking_lot::RwLock;
 use rustls::internal::pemfile::{certs, pkcs8_private_keys};
 use rustls::{NoClientAuth, ServerConfig};
 use sqlx::PgPool;
 use std::sync::Arc;
-<<<<<<< HEAD
-use tokio::io::{AsyncRead, AsyncWrite, Error as IoError};
-use tokio_rustls::{TlsAcceptor, Accept};
-use tracing::{error, info};
-
-use super::proxy::ProxyListener;
-=======
 use tokio::io::{AsyncRead, AsyncWrite, Result as IoResult};
 use tokio_rustls::TlsAcceptor;
 use tracing::{error, info};
 
 use super::proxy::ProxyStream;
->>>>>>> 1c537931
 use crate::cert::{Cert, CertFacade};
 use crate::util::to_u64;
-use futures_util::stream::Repeat;
-use std::future::Future;
 
 pub(super) fn wrap(
     listener: impl Stream<Item = IoResult<ProxyStream>> + Send,
@@ -107,98 +97,4 @@
         info!("Created new TLS config");
         Ok(TlsAcceptor::from(server_config))
     }
-<<<<<<< HEAD
-}
-
-trait Tuple {
-    type A;
-    type B;
-}
-
-impl<A, B> Tuple for (A, B) {
-    type A = A;
-    type B = B;
-}
-
-trait ResultInherit {
-    type Ok;
-    type Error;
-}
-
-impl<T, E> ResultInherit for Result<T, E> {
-    type Ok = T;
-    type Error = E;
-}
-
-trait ToTlsListener {
-    fn tls(self, pool: PgPool) -> ProxyListener<IoError>;
-}
-
-type TlsListenerBeforeMap = Zip<ErrInto<ProxyListener<IoError>, Error>, Repeat<Arc<Acceptor>>>;
-
-type MapResultOutput = Result<
-    (
-        <<<TlsListenerBeforeMap as Stream>::Item as Tuple>::A as ResultInherit>::Ok,
-        Arc<Acceptor>,
-    ),
-    <<<TlsListenerBeforeMap as Stream>::Item as Tuple>::A as ResultInherit>::Error,
->;
-
-type MapResult = fn(<TlsListenerBeforeMap as Stream>::Item) -> MapResultOutput;
-
-fn map_result((listener, acceptor): <TlsListenerBeforeMap as Stream>::Item) -> MapResultOutput {
-    listener.map(|listener| (listener, acceptor))
-}
-
-pub(super) fn stream(
-    listener: ProxyListener<IoError>,
-    pool: PgPool,
-) -> impl Stream<Item = Result<impl AsyncRead + AsyncWrite + Send + Unpin + 'static, Error>> + Send
-{
-    let acceptor = Acceptor::new(pool);
-
-    listener
-        .err_into()
-        .zip(repeat(acceptor))
-        .map(|(conn, acceptor)| conn.map(|c| (c, acceptor)))
-        .map_ok(|(conn, acceptor)| async move {
-            let tls = acceptor.load_cert().await?;
-            Ok(tls.accept(conn).await?)
-        })
-        .try_buffer_unordered(100)
-        .inspect_err(|err| error!("Stream error: {:?}", err))
-        .filter(|stream| futures_util::future::ready(stream.is_ok()))
-        .into_stream()
-}
-
-enum PrepareTlsFuture {
-    Start(ProxyListener<IoError>, Arc<Acceptor>),
-    LoadingCert()
-
-}
-struct PrepareTlsFuture {
-    listener: Option<ProxyListener<IoError>>,
-    accept: Option<Accept<ProxyListener<IoError>>>
-    acceptor: Arc<Acceptor>
-}
-
-impl Future for PrepareTlsFuture {
-    type Output = Result<Accept<ProxyListener<IoError>>>;
-
-    fn poll(self: Pin<&mut Self>, cx: &mut Context<'_>) -> Poll<Self::Output> {
-        let this = self.get_mut();
-        let tls = match this.acceptor.load_cert().poll_unpin(cx)? {
-            Err(e) => return Poll::Ready(Err(e)),
-            Ok(tls) => tls,
-        };
-
-        let stream = match this.listener.take() {
-            Some(stream) => stream,
-            None => unreachable!("Future cannot be polled anymore"),
-        };
-
-        match tls.accept(stream)
-    }
-=======
->>>>>>> 1c537931
 }
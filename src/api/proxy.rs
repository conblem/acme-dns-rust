--- conflicted
+++ resolved
@@ -1,15 +1,9 @@
-<<<<<<< HEAD
-use futures_util::stream::{MapOk, Stream, TryBufferUnordered};
-use futures_util::{FutureExt, StreamExt, TryStreamExt};
-=======
 use futures_util::stream::Stream;
 use futures_util::TryStreamExt;
->>>>>>> 1c537931
 use ppp::error::ParseError;
 use ppp::model::{Addresses, Header};
 use std::future::Future;
 use std::io::{Cursor, IoSlice, Write};
-use std::marker::PhantomData;
 use std::mem::MaybeUninit;
 use std::net::{SocketAddr, SocketAddrV4, SocketAddrV6};
 use std::pin::Pin;
@@ -18,42 +12,10 @@
 use tokio::net::{TcpListener, TcpStream};
 use tokio_stream::wrappers::TcpListenerStream;
 use tracing::field::{display, Empty};
-use tracing::instrument::Instrumented;
 use tracing::{debug_span, error, info, Instrument, Span};
 
 use crate::config::ProxyProtocol;
 
-<<<<<<< HEAD
-pub(super) type WrapOutput<E> = Instrumented<ProxyStreamFuture<E>>;
-pub(super) type Wrap<E> = fn(conn: ProxyStream) -> WrapOutput<E>;
-pub(super) type ProxyListener<E> = TryBufferUnordered<MapOk<ProxyListenerImpl, Wrap<E>>>;
-
-pub(super) trait ToProxyListener<E>: Sized {
-    fn source(self, proxy: ProxyProtocol) -> ProxyListener<E>;
-}
-
-fn wrap<E>(stream: ProxyStream) -> WrapOutput<E> {
-    let span = debug_span!("ADDR", remote.addr = Empty);
-    ProxyStreamFuture {
-        stream: Some(stream),
-        phantom: PhantomData,
-    }
-    .instrument(span)
-}
-
-impl ToProxyListener<IoError> for TcpListener {
-    fn source(
-        self,
-        proxy: ProxyProtocol,
-    ) -> TryBufferUnordered<MapOk<ProxyListenerImpl, Wrap<IoError>>> {
-        ProxyListenerImpl {
-            listener: TcpListenerStream::new(self),
-            proxy,
-        }
-        .map_ok(wrap as Wrap<IoError>)
-        .try_buffer_unordered(100)
-    }
-=======
 pub(super) fn wrap(
     listener: TcpListener,
     proxy: ProxyProtocol,
@@ -79,79 +41,26 @@
             .instrument(span)
         })
         .try_buffer_unordered(100)
->>>>>>> 1c537931
-}
-
-pub(super) struct ProxyListenerImpl {
-    listener: TcpListenerStream,
-    proxy: ProxyProtocol,
-}
-
-impl Stream for ProxyListenerImpl {
-    type Item = IoResult<ProxyStream>;
-
-    fn poll_next(mut self: Pin<&mut Self>, cx: &mut Context<'_>) -> Poll<Option<Self::Item>> {
-        let stream = match self.listener.poll_next_unpin(cx) {
-            Poll::Pending => return Poll::Pending,
-            Poll::Ready(None) => return Poll::Ready(None),
-            Poll::Ready(Some(Err(e))) => return Poll::Ready(Some(Err(e))),
-            Poll::Ready(Some(Ok(stream))) => stream,
-        };
-
-        let data = match self.proxy {
+}
+
+pub(super) trait ToProxyStream: Sized {
+    fn source(self, proxy: ProxyProtocol) -> ProxyStream;
+}
+
+impl ToProxyStream for TcpStream {
+    fn source(self, proxy: ProxyProtocol) -> ProxyStream {
+        let data = match proxy {
             ProxyProtocol::Enabled => Some(Default::default()),
             ProxyProtocol::Disabled => None,
         };
-
-        Poll::Ready(Some(Ok(ProxyStream {
+        ProxyStream {
+            stream: self,
+            data,
             start_of_data: 0,
-            stream,
-            data,
-        })))
-    }
-
-    fn size_hint(&self) -> (usize, Option<usize>) {
-        self.listener.size_hint()
-    }
-}
-
-<<<<<<< HEAD
-// wrap tcplistener instead of tcpstream
-
-pub(super) struct ProxyStreamFuture<E> {
-    stream: Option<ProxyStream>,
-    phantom: PhantomData<E>,
-}
-
-impl<E: Unpin> Future for ProxyStreamFuture<E> {
-    type Output = Result<ProxyStream, E>;
-
-    fn poll(self: Pin<&mut Self>, cx: &mut Context<'_>) -> Poll<Self::Output> {
-        let this = self.get_mut();
-        let span = Span::current();
-        let stream = this
-            .stream
-            .as_mut()
-            .map(ProxyStream::proxy_peer)
-            .map(move |mut fut| fut.poll_unpin(cx));
-        match stream {
-            None => unreachable!("Future cannot be pulled anymore"),
-            Some(Poll::Pending) => return Poll::Pending,
-            Some(Poll::Ready(Ok(addr))) => {
-                span.record("remote.addr", &display(addr));
-                info!("Got addr {}", addr)
-            }
-            Some(Poll::Ready(Err(e))) => {
-                span.record("remote.addr", &"Unknown");
-                error!("Could net get remote.addr: {}", e);
-            }
-        }
-
-        Poll::Ready(Ok(this
-            .stream
-            .take()
-            .expect("Future cannot be pulled anymore")))
-=======
+        }
+    }
+}
+
 pub(super) struct ProxyStream {
     stream: TcpStream,
     data: Option<Cursor<Vec<u8>>>,
@@ -206,11 +115,9 @@
 
     fn is_write_vectored(&self) -> bool {
         self.stream.is_write_vectored()
->>>>>>> 1c537931
-    }
-}
-
-// maybe use state machine
+    }
+}
+
 struct PeerAddrFuture<'a> {
     stream: &'a mut ProxyStream,
 }
